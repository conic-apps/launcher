--- conflicted
+++ resolved
@@ -12,11 +12,7 @@
       </div>
     </div>
     <div class="sidebar" data-tauri-drag-region="">
-<<<<<<< HEAD
       <div class="logo"><img src="@/assets/images/app-icon.png" alt="app-icon" /></div>
-=======
-      <div class="logo"></div>
->>>>>>> 66a93db9
       <ul class="sidebar-btns" data-tauri-drag-region>
         <sidebar-item
           :title="$t('sidebar.game')"
@@ -249,7 +245,6 @@
   opacity: 0.9;
 }
 
-<<<<<<< HEAD
 .win-btn > div.min {
   background: var(--min-btn-background);
 }
@@ -259,17 +254,6 @@
 }
 
 .win-btn > div.close {
-=======
-.win-btn>div.min {
-  background: var(--min-btn-background);
-}
-
-.win-btn>div.max {
-  background: var(--max-btn-background);
-}
-
-.win-btn>div.close {
->>>>>>> 66a93db9
   background: var(--close-btn-background);
 }
 
@@ -313,13 +297,8 @@
 }
 
 .sidebar .logo {
-<<<<<<< HEAD
   width: 42px;
   height: 42px;
-=======
-  width: 36px;
-  height: 36px;
->>>>>>> 66a93db9
   top: 13px;
   background: rgba(255, 255, 255, 0.3);
   border-radius: 160px;
@@ -383,11 +362,6 @@
   border-bottom-left-radius: unset;
   border-top-right-radius: unset;
   background: var(--main-background);
-<<<<<<< HEAD
-  // transition: all 0.3s ease;
-=======
-  transition: all 0.3s ease;
->>>>>>> 66a93db9
 }
 
 main.main-large {
