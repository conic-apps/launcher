--- conflicted
+++ resolved
@@ -7,7 +7,6 @@
           {{ instanceName }}
           
         </h4> -->
-<<<<<<< HEAD
         <text-input-box
           :error="true"
           class="instance-name-input"
@@ -23,12 +22,6 @@
           :background="true"
           :border="true"
           style="margin-left: 10px">
-=======
-        <text-input-box :error="true" class="instance-name-input" style="width: 300px; margin-left: 10px" name="实例名称"
-          :placeholder="defaultInstanceName" v-model="instanceNameValue"></text-input-box>
-        <tag v-if="repeated" text="名称不能重复" :color="['255', '129', '120']" text-color="rgba(255,255,255, 0.7)"
-          :background="true" :border="true" style="margin-left: 10px">
->>>>>>> 151398f0
         </tag>
       </div>
       <vue-button text="创建" :disabled="!select.minecraft || repeated" @click="create"></vue-button>
@@ -229,7 +222,6 @@
     return;
   }
   // TODO: rewrite this ui, choose mod loader type,then choose version
-<<<<<<< HEAD
   let mod_loader_type: string | null;
   let mod_loader_version: string | null;
   if (select.fabric) {
@@ -247,25 +239,6 @@
   } else {
     mod_loader_type = null;
     mod_loader_version = null;
-=======
-  let mod_loader_type: string | null
-  let mod_loader_version: string | null
-  if (select.fabric) {
-    mod_loader_type = "Fabric"
-    mod_loader_version = select.fabric
-  } else if (select.quilt) {
-    mod_loader_type = "Quilt"
-    mod_loader_version = select.quilt
-  } else if (select.forge) {
-    mod_loader_type = "Forge"
-    mod_loader_version = select.forge
-  } else if (select.neoforge) {
-    mod_loader_type = "Neoforge"
-    mod_loader_version = select.neoforge
-  } else {
-    mod_loader_type = null
-    mod_loader_version = null
->>>>>>> 151398f0
   }
   invoke("create_instance", {
     instanceName: instanceName.value,
