--- conflicted
+++ resolved
@@ -49,7 +49,6 @@
             已下载 {{ installProgress.completed }} 个文件，共 {{ installProgress.total }} 个
           </i>
         </div>
-<<<<<<< HEAD
         <div
           class="step"
           v-if="!!modLoaderType"
@@ -58,10 +57,6 @@
               ? 'opacity: 0.8'
               : 'background: rgba(255, 255, 255, 0.08)'
           ">
-=======
-        <div class="step" v-if="!!modLoaderType"
-          :style="installModLoaderStatus == 'success' || installModLoaderStatus == 'pending' ? 'opacity: 0.8' : 'background: rgba(255, 255, 255, 0.08)'">
->>>>>>> 151398f0
           <item-loading-icon :status="installModLoaderStatus"></item-loading-icon>
           <p>安装 {{ modLoaderType }}</p>
         </div>
@@ -93,11 +88,7 @@
 const props = defineProps<{
   installing: boolean;
   instanceName: string;
-<<<<<<< HEAD
   modLoaderType: "Fabric" | "Forge" | "Neoforge" | "Quilt" | undefined;
-=======
-  modLoaderType: 'Fabric' | 'Forge' | 'Neoforge' | 'Quilt' | undefined
->>>>>>> 151398f0
 }>();
 watch(props, (val) => {
   if (val.installing == true) {
@@ -181,21 +172,13 @@
     return "error";
   }
   if (installProgress.value.step == 4) {
-<<<<<<< HEAD
-    return "in-progress";
-=======
-    return "in-progress"
->>>>>>> 151398f0
+    return "in-progress";
   }
   if (installProgress.value.step > 4) {
     return "success";
   }
   return "pending";
-<<<<<<< HEAD
-});
-=======
-})
->>>>>>> 151398f0
+});
 let speed = ref("");
 listen("download_speed", (event) => {
   let payload = (event.payload as number) / 2;
