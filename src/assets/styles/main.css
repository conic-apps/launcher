--- conflicted
+++ resolved
@@ -4,157 +4,6 @@
     src: url(../fonts/HarmonyOS_Sans_SC_Regular.ttf);
 }
 
-<<<<<<< HEAD
-=======
-/* :root {
-    --picture-brightness: 108%;
-    --theme-color: 78, 64, 186;
-    --border-radius-large: 10px;
-    --border-radius-medium: 8px;
-    --border-radius-small: 6px;
-    --text-color: #000000;
-    --color-neutral-emphasis-plus: #24292f;
-    --color-neutral-emphasis: #6e7781;
-    --color-neutral-muted: rgba(175, 184, 193, 0.2);
-    --color-neutral-subtle: rgba(234, 238, 242, 0.5);
-    --color-accent-fg: #0969da;
-    --color-accent-emphasis: #0969da;
-    --color-accent-muted: rgba(84, 174, 255, 0.4);
-    --color-accent-subtle: #ddf4ff;
-    --color-success-fg: #1a7f37;
-    --color-success-emphasis: #1f883d;
-    --color-success-muted: rgba(74, 194, 107, 0.4);
-    --color-success-subtle: #dafbe1;
-    --color-attention-fg: #9a6700;
-    --color-attention-emphasis: #9a6700;
-    --color-attention-muted: rgba(212, 167, 44, 0.4);
-    --color-attention-subtle: #fff8c5;
-    --color-severe-fg: #bc4c00;
-    --color-severe-emphasis: #bc4c00;
-    --color-severe-muted: rgba(251, 143, 68, 0.4);
-    --color-severe-subtle: #fff1e5;
-    --color-danger-fg: #d1242f;
-    --color-danger-emphasis: #cf222e;
-    --color-danger-muted: rgba(255, 129, 130, 0.4);
-    --color-danger-subtle: #ffebe9;
-    --color-open-fg: #1a7f37;
-    --color-open-emphasis: #1f883d;
-    --color-open-muted: rgba(74, 194, 107, 0.4);
-    --color-open-subtle: #dafbe1;
-    --color-closed-fg: #d1242f;
-    --color-closed-emphasis: #cf222e;
-    --color-closed-muted: rgba(255, 129, 130, 0.4);
-    --color-closed-subtle: #ffebe9;
-    --color-done-fg: #8250df;
-    --color-done-emphasis: #8250df;
-    --color-done-muted: rgba(194, 151, 255, 0.4);
-    --color-done-subtle: #fbefff;
-    --color-sponsors-fg: #bf3989;
-    --color-sponsors-emphasis: #bf3989;
-    --color-sponsors-muted: rgba(255, 128, 200, 0.4);
-    --color-sponsors-subtle: #ffeff7;
-    --color-primer-fg-disabled: #8c959f;
-    --color-primer-canvas-backdrop: rgba(31, 35, 40, 0.5);
-    --color-primer-canvas-sticky: rgba(255, 255, 255, 0.95);
-    --color-primer-border-active: #fd8c73;
-    --color-primer-border-contrast: rgba(31, 35, 40, 0.1);
-    --color-primer-shadow-highlight: inset 0 1px 0 rgba(255, 255, 255, 0.25);
-    --color-primer-shadow-inset: inset 0 1px 0 rgba(208, 215, 222, 0.2);
-    --color-scale-black: #1f2328;
-    --color-scale-white: #ffffff;
-    --color-scale-gray-0: #f6f8fa;
-    --color-scale-gray-1: #eaeef2;
-    --color-scale-gray-2: #d0d7de;
-    --color-scale-gray-3: #afb8c1;
-    --color-scale-gray-4: #8c959f;
-    --color-scale-gray-5: #6e7781;
-    --color-scale-gray-6: #57606a;
-    --color-scale-gray-7: #424a53;
-    --color-scale-gray-8: #32383f;
-    --color-scale-gray-9: #24292f;
-    --color-scale-blue-0: #ddf4ff;
-    --color-scale-blue-1: #b6e3ff;
-    --color-scale-blue-2: #80ccff;
-    --color-scale-blue-3: #54aeff;
-    --color-scale-blue-4: #218bff;
-    --color-scale-blue-5: #0969da;
-    --color-scale-blue-6: #0550ae;
-    --color-scale-blue-7: #033d8b;
-    --color-scale-blue-8: #0a3069;
-    --color-scale-blue-9: #002155;
-    --color-scale-green-0: #dafbe1;
-    --color-scale-green-1: #aceebb;
-    --color-scale-green-2: #6fdd8b;
-    --color-scale-green-3: #4ac26b;
-    --color-scale-green-4: #2da44e;
-    --color-scale-green-5: #1a7f37;
-    --color-scale-green-6: #116329;
-    --color-scale-green-7: #044f1e;
-    --color-scale-green-8: #003d16;
-    --color-scale-green-9: #002d11;
-    --color-scale-yellow-0: #fff8c5;
-    --color-scale-yellow-1: #fae17d;
-    --color-scale-yellow-2: #eac54f;
-    --color-scale-yellow-3: #d4a72c;
-    --color-scale-yellow-4: #bf8700;
-    --color-scale-yellow-5: #9a6700;
-    --color-scale-yellow-6: #7d4e00;
-    --color-scale-yellow-7: #633c01;
-    --color-scale-yellow-8: #4d2d00;
-    --color-scale-yellow-9: #3b2300;
-    --color-scale-orange-0: #fff1e5;
-    --color-scale-orange-1: #ffd8b5;
-    --color-scale-orange-2: #ffb77c;
-    --color-scale-orange-3: #fb8f44;
-    --color-scale-orange-4: #e16f24;
-    --color-scale-orange-5: #bc4c00;
-    --color-scale-orange-6: #953800;
-    --color-scale-orange-7: #762c00;
-    --color-scale-orange-8: #5c2200;
-    --color-scale-orange-9: #471700;
-    --color-scale-red-0: #ffebe9;
-    --color-scale-red-1: #ffcecb;
-    --color-scale-red-2: #ffaba8;
-    --color-scale-red-3: #ff8182;
-    --color-scale-red-4: #fa4549;
-    --color-scale-red-5: #cf222e;
-    --color-scale-red-6: #a40e26;
-    --color-scale-red-7: #82071e;
-    --color-scale-red-8: #660018;
-    --color-scale-red-9: #4c0014;
-    --color-scale-purple-0: #fbefff;
-    --color-scale-purple-1: #ecd8ff;
-    --color-scale-purple-2: #d8b9ff;
-    --color-scale-purple-3: #c297ff;
-    --color-scale-purple-4: #a475f9;
-    --color-scale-purple-5: #8250df;
-    --color-scale-purple-6: #6639ba;
-    --color-scale-purple-7: #512a97;
-    --color-scale-purple-8: #3e1f79;
-    --color-scale-purple-9: #2e1461;
-    --color-scale-pink-0: #ffeff7;
-    --color-scale-pink-1: #ffd3eb;
-    --color-scale-pink-2: #ffadda;
-    --color-scale-pink-3: #ff80c8;
-    --color-scale-pink-4: #e85aad;
-    --color-scale-pink-5: #bf3989;
-    --color-scale-pink-6: #99286e;
-    --color-scale-pink-7: #772057;
-    --color-scale-pink-8: #611347;
-    --color-scale-pink-9: #4d0336;
-    --color-scale-coral-0: #fff0eb;
-    --color-scale-coral-1: #ffd6cc;
-    --color-scale-coral-2: #ffb4a1;
-    --color-scale-coral-3: #fd8c73;
-    --color-scale-coral-4: #ec6547;
-    --color-scale-coral-5: #c4432b;
-    --color-scale-coral-6: #9e2f1c;
-    --color-scale-coral-7: #801f0f;
-    --color-scale-coral-8: #691105;
-    --color-scale-coral-9: #510901;
-} */
-
->>>>>>> 66a93db9
 h4 {
     font-size: 16px;
 }
@@ -290,11 +139,7 @@
     /* backdrop-filter: blur(12px);
     -webkit-backdrop-filter: blur(12px); */
 }
-<<<<<<< HEAD
-
 
 .changing-theme {
     transition: all 0.3s ease !important;
-}
-=======
->>>>>>> 66a93db9
+}